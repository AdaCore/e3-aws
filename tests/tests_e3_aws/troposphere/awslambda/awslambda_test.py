from __future__ import annotations
import base64
import docker
import os
import pytest

from troposphere.awslambda import (
    ProvisionedConcurrencyConfiguration,
    AliasRoutingConfiguration,
    VersionWeight,
)

from e3.aws import AWSEnv
from e3.aws.troposphere import Stack
from e3.aws.troposphere.awslambda import (
    PyFunction,
    Py38Function,
    DockerFunction,
    Alias,
    Version,
)


SOURCE_DIR = os.path.join(os.path.dirname(os.path.abspath(__file__)), "source_dir")


EXPECTED_PY38FUNCTION_TEMPLATE = {
    "Mypylambda": {
        "Properties": {
            "Code": {
                "S3Bucket": "cfn_bucket",
                "S3Key": "templates/mypylambda_lambda.zip",
            },
            "Description": "this is a test",
            "FunctionName": "mypylambda",
            "Handler": "app.main",
            "Role": "somearn",
            "Runtime": "python3.8",
            "Timeout": 3,
        },
        "Type": "AWS::Lambda::Function",
    }
}

EXPECTED_PYFUNCTION_DEFAULT_TEMPLATE = {
    "Mypylambda": {
        "Properties": {
            "Code": {
                "S3Bucket": "cfn_bucket",
                "S3Key": "templates/mypylambda_lambda.zip",
            },
            "Description": "this is a test",
            "FunctionName": "mypylambda",
            "Handler": "app.main",
            "Role": "somearn",
            "Runtime": "python3.9",
            "Timeout": 3,
            "EphemeralStorage": {"Size": 4096},
            "Environment": {
                "Variables": {"env_key_1": "env_value_1", "env_key_2": "env_value2"}
            },
        },
        "Type": "AWS::Lambda::Function",
    },
    "MypylambdaLogGroup": {
        "DeletionPolicy": "Retain",
        "Properties": {
            "LogGroupName": "/aws/lambda/mypylambda",
            "RetentionInDays": 731,
        },
        "Type": "AWS::Logs::LogGroup",
    },
}

EXPECTED_PYFUNCTION_TEMPLATE = {
    "Mypylambda": {
        "Properties": {
            "Code": {
                "S3Bucket": "cfn_bucket",
                "S3Key": "templates/mypylambda_lambda.zip",
            },
            "Description": "this is a test",
            "FunctionName": "mypylambda",
            "Handler": "app.main",
            "Role": "somearn",
            "Runtime": "python3.9",
            "Timeout": 3,
            "MemorySize": 128,
            "EphemeralStorage": {"Size": 1024},
            "ReservedConcurrentExecutions": 1,
            "Environment": {
                "Variables": {"env_key_1": "env_value_1", "env_key_2": "env_value2"}
            },
        },
        "Type": "AWS::Lambda::Function",
    },
    "MypylambdaLogGroup": {
        "DeletionPolicy": "Retain",
        "Properties": {
            "LogGroupName": "/aws/lambda/mypylambda",
            "RetentionInDays": 7,
        },
        "Type": "AWS::Logs::LogGroup",
    },
}


EXPECTED_PYFUNCTION_POLICY_DOCUMENT = {
    "Statement": [
        {
            "Action": [
                "lambda:CreateFunction",
                "lambda:GetFunction",
                "lambda:DeleteFunction",
                "lambda:UpdateFunctionCode",
                "lambda:UpdateFunctionConfiguration",
                "lambda:GetFunctionConfiguration",
            ],
            "Effect": "Allow",
            "Resource": "arn:aws:lambda:::function:mypylambda*",
        },
        {"Action": ["iam:PassRole"], "Effect": "Allow", "Resource": "somearn"},
    ],
    "Version": "2012-10-17",
}

EXPECTED_DOCKER_FUNCTION = {
    "Dockerfunction": {
        "Properties": {
            "PackageType": "Image",
            "Code": {"ImageUri": "<dry_run_image_uri>"},
            "Timeout": 3,
            "Description": "this is a test",
            "Role": "somearn",
            "FunctionName": "dockerfunction",
        },
        "Type": "AWS::Lambda::Function",
    },
    "DockerfunctionLogGroup": {
        "DeletionPolicy": "Retain",
        "Properties": {
            "LogGroupName": "/aws/lambda/dockerfunction",
            "RetentionInDays": 731,
        },
        "Type": "AWS::Logs::LogGroup",
    },
}

EXPECTED_VERSION_DEFAULT_TEMPLATE = {
    "Prod": {
        "Properties": {
            "Description": "this is the prod version",
            "FunctionName": {"Fn::GetAtt": ["Mypylambda", "Arn"]},
        },
        "Type": "AWS::Lambda::Version",
    }
}

EXPECTED_VERSION_TEMPLATE = {
    "Prod": {
        "Properties": {
            "Description": "this is the prod version",
            "FunctionName": {"Fn::GetAtt": ["Mypylambda", "Arn"]},
            "ProvisionedConcurrencyConfig": {"ProvisionedConcurrentExecutions": 1},
            "CodeSha256": "somesha",
        },
        "Type": "AWS::Lambda::Version",
    }
}

EXPECTED_ALIAS_DEFAULT_TEMPLATE = {
    "Myalias": {
        "Properties": {
            "Name": "myalias",
            "Description": "this is a test",
            "FunctionName": {"Fn::GetAtt": ["Mypylambda", "Arn"]},
            "FunctionVersion": "1",
        },
        "Type": "AWS::Lambda::Alias",
    }
}

EXPECTED_ALIAS_TEMPLATE = {
    "Myalias": {
        "Properties": {
            "Name": "myalias",
            "Description": "this is a test",
            "FunctionName": {"Fn::GetAtt": ["Mypylambda", "Arn"]},
            "FunctionVersion": {"Fn::GetAtt": ["Newversion", "Version"]},
            "ProvisionedConcurrencyConfig": {"ProvisionedConcurrentExecutions": 1},
            "RoutingConfig": {
                "AdditionalVersionWeights": [
                    {
                        "FunctionVersion": {"Fn::GetAtt": ["Oldversion", "Version"]},
                        "FunctionWeight": 0.5,
                    }
                ]
            },
        },
        "Type": "AWS::Lambda::Alias",
    }
}


@pytest.fixture
def simple_lambda_function() -> PyFunction:
    """Return a simple lambda function for testing."""
    return PyFunction(
        name="mypylambda",
        description="this is a test",
        role="somearn",
        runtime="python3.9",
        code_dir="my_code_dir",
        handler="app.main",
    )


def test_py38function(stack: Stack) -> None:
    """Test Py38Function creation."""
    stack.s3_bucket = "cfn_bucket"
    stack.s3_key = "templates/"
    stack.add(
        Py38Function(
            name="mypylambda",
            description="this is a test",
            role="somearn",
            code_dir="my_code_dir",
            handler="app.main",
        )
    )
    assert stack.export()["Resources"] == EXPECTED_PY38FUNCTION_TEMPLATE


def test_pyfunction_default(stack: Stack) -> None:
    """Test PyFunction creation with default settings."""
    stack.s3_bucket = "cfn_bucket"
    stack.s3_key = "templates/"
    stack.add(
        PyFunction(
            name="mypylambda",
            description="this is a test",
            role="somearn",
            runtime="python3.9",
            code_dir="my_code_dir",
            handler="app.main",
            environment={"env_key_1": "env_value_1", "env_key_2": "env_value2"},
        )
    )
    print(stack.export()["Resources"])
    assert stack.export()["Resources"] == EXPECTED_PYFUNCTION_DEFAULT_TEMPLATE


def test_pyfunction(stack: Stack) -> None:
    """Test PyFunction creation."""
    stack.s3_bucket = "cfn_bucket"
    stack.s3_key = "templates/"
    stack.add(
        PyFunction(
            name="mypylambda",
            description="this is a test",
            role="somearn",
            runtime="python3.9",
            code_dir="my_code_dir",
            handler="app.main",
<<<<<<< HEAD
            memory_size=128,
            ephemeral_storage_size=1024,
            logs_retention_in_days=7,
            reserved_concurrent_executions=1,
=======
            ephemeral_storage_size=4096,
>>>>>>> 9b171a30
            environment={"env_key_1": "env_value_1", "env_key_2": "env_value2"},
        )
    )
    print(stack.export()["Resources"])
    assert stack.export()["Resources"] == EXPECTED_PYFUNCTION_TEMPLATE


def test_pyfunction_policy_document(stack: Stack) -> None:
    """Test cfn_policy_document of PyFunction."""
    stack.s3_bucket = "cfn_bucket"
    stack.s3_key = "templates/"
    stack.add(
        PyFunction(
            name="mypylambda",
            description="this is a test",
            role="somearn",
            runtime="python3.9",
            code_dir="my_code_dir",
            handler="app.main",
        )
    )
    print(stack.cfn_policy_document().as_dict)
    assert stack.cfn_policy_document().as_dict == EXPECTED_PYFUNCTION_POLICY_DOCUMENT


def test_docker_function(stack: Stack) -> None:
    """Test adding docker function to stack."""
    aws_env = AWSEnv(regions=["us-east-1"], stub=True)
    stubber_ecr = aws_env.stub("ecr")

    stubber_ecr.add_response(
        "get_authorization_token",
        {
            "authorizationData": [
                {
                    "authorizationToken": base64.b64encode(
                        b"test_user:test_pwd"
                    ).decode(),
                    "proxyEndpoint": "test_endpoint",
                }
            ]
        },
        {},
    )

    stack.deploy_session = aws_env
    docker_function = DockerFunction(
        name="dockerfunction",
        description="this is a test",
        role="somearn",
        source_dir=SOURCE_DIR,
        repository_name="e3_aws_test_repository",
        image_tag="test_tag",
    )
    client = docker.from_env()
    try:
        stack.add(docker_function)
    except docker.errors.APIError:
        # Push is expected to fail
        pass
    finally:
        # Always try to remove local test image
        client.images.remove(f"e3_aws_test_repository:{docker_function.image_tag}")

    # Add resources without trying to push the image to ECR
    stack.dry_run = True
    stack.add(docker_function)

    assert stack.export()["Resources"] == EXPECTED_DOCKER_FUNCTION


def test_version_default(stack: Stack, simple_lambda_function: PyFunction) -> None:
    """Test Version creation with default settings."""
    stack.add(
        Version(
            name="prod",
            description="this is the prod version",
            lambda_arn=simple_lambda_function.arn,
        )
    )
    print(stack.export()["Resources"])
    assert stack.export()["Resources"] == EXPECTED_VERSION_DEFAULT_TEMPLATE


def test_version(stack: Stack, simple_lambda_function: PyFunction) -> None:
    """Test Version creation."""
    stack.add(
        Version(
            name="prod",
            description="this is the prod version",
            lambda_arn=simple_lambda_function.arn,
            provisioned_concurrency_config=ProvisionedConcurrencyConfiguration(
                ProvisionedConcurrentExecutions=1
            ),
            code_sha256="somesha",
        )
    )
    print(stack.export()["Resources"])
    assert stack.export()["Resources"] == EXPECTED_VERSION_TEMPLATE


def test_alias_default(stack: Stack, simple_lambda_function: PyFunction) -> None:
    """Test Alias creation with default settings."""
    stack.add(
        Alias(
            name="myalias",
            description="this is a test",
            lambda_arn=simple_lambda_function.arn,
            lambda_version="1",
        )
    )
    print(stack.export()["Resources"])
    assert stack.export()["Resources"] == EXPECTED_ALIAS_DEFAULT_TEMPLATE


def test_alias(stack: Stack, simple_lambda_function: PyFunction) -> None:
    """Test Alias creation."""
    new_version = Version(
        name="newversion",
        description="this is the new version",
        lambda_arn=simple_lambda_function.arn,
    )

    old_version = Version(
        name="oldversion",
        description="this is the old version",
        lambda_arn=simple_lambda_function.arn,
    )

    stack.add(
        Alias(
            name="myalias",
            description="this is a test",
            lambda_arn=simple_lambda_function.arn,
            lambda_version=new_version.version,
            provisioned_concurrency_config=ProvisionedConcurrencyConfiguration(
                ProvisionedConcurrentExecutions=1
            ),
            routing_config=AliasRoutingConfiguration(
                AdditionalVersionWeights=[
                    VersionWeight(
                        FunctionVersion=old_version.version, FunctionWeight=0.5
                    )
                ]
            ),
        )
    )
    print(stack.export()["Resources"])
    assert stack.export()["Resources"] == EXPECTED_ALIAS_TEMPLATE<|MERGE_RESOLUTION|>--- conflicted
+++ resolved
@@ -243,6 +243,7 @@
             runtime="python3.9",
             code_dir="my_code_dir",
             handler="app.main",
+            ephemeral_storage_size=4096,
             environment={"env_key_1": "env_value_1", "env_key_2": "env_value2"},
         )
     )
@@ -262,14 +263,10 @@
             runtime="python3.9",
             code_dir="my_code_dir",
             handler="app.main",
-<<<<<<< HEAD
             memory_size=128,
             ephemeral_storage_size=1024,
             logs_retention_in_days=7,
             reserved_concurrent_executions=1,
-=======
-            ephemeral_storage_size=4096,
->>>>>>> 9b171a30
             environment={"env_key_1": "env_value_1", "env_key_2": "env_value2"},
         )
     )
